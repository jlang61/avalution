// Copyright (C) 2019-2024, Ava Labs, Inc. All rights reserved.
// See the file LICENSE for licensing terms.

package merkledb

import (
	"bytes"
	"encoding/binary"
	"errors"
	"io"
	"math"
	"math/bits"
	"slices"

	"github.com/ava-labs/avalanchego/ids"
	"github.com/ava-labs/avalanchego/utils/maybe"
)

const (
	boolLen   = 1
	trueByte  = 1
	falseByte = 0
)

var (
	trueBytes  = []byte{trueByte}
	falseBytes = []byte{falseByte}

	errChildIndexTooLarge = errors.New("invalid child index. Must be less than branching factor")
	errLeadingZeroes      = errors.New("varint has leading zeroes")
	errInvalidBool        = errors.New("decoded bool is neither true nor false")
	errNonZeroKeyPadding  = errors.New("key partial byte should be padded with 0s")
	errExtraSpace         = errors.New("trailing buffer space")
	errIntOverflow        = errors.New("value overflows int")
	errTooManyChildren    = errors.New("too many children")
)

func childSize(index byte, childEntry *child) int {
	// * index - size of index
	// * child ID - 32 byte hash (avalanchego/ids/id.go, type ID [IDLen]byte, const IDLen=32)
	// * child key - returns size of key len + bytes needed
	// * bool indicating whether the child has a value - const of 1
	return uintSize(uint64(index)) + ids.IDLen + keySize(childEntry.compressedKey) + boolLen
}

// based on the implementation of encodeUint which uses binary.PutUvarint
func uintSize(value uint64) int {
	if value == 0 {
		return 1
	}
	//bits.len64(value) converts 0100 to 3/removes trailing zeros, +6/7 is to include remainder
	//ex: bits.Len64(0(x56)10000000)=8. each byte is 7 bits so 8+6/7=2 bytes req
	return (bits.Len64(value) + 6) / 7 //size in bytes
}

func keySize(p Key) int {
	//bytes needed function in key.go, byte=8
	return uintSize(uint64(p.length)) + bytesNeeded(p.length)
}

// Assumes [n] is non-nil.
func encodedDBNodeSize(n *dbNode) int {
	// * number of children
	// * bool indicating whether [n] has a value
	// * the value (optional)
	// * children
	size := uintSize(uint64(len(n.children))) + boolLen //number of children+1
	if n.value.HasValue() {
		valueLen := len(n.value.Value())
		size += uintSize(uint64(valueLen)) + valueLen //add len(valuelen) + len of value
	}
	// for each non-nil entry, we add the additional size of the child entry
	for index, entry := range n.children {
		size += childSize(index, entry) //add size of all children
	}
	return size //lenB(numchildren) + 1 + lenB(lenvalue) + lenvalue +
	//(childindex + childID + keylen + lenB(keylen) + 1)
}

// Assumes [n] is non-nil.
func encodeDBNode(n *dbNode) []byte {
	length := encodedDBNodeSize(n)
	w := codecWriter{
		b: make([]byte, 0, length), //byte slice with size:0, capacity:length
	}

	w.MaybeBytes(n.value) // ***w=1(if exist) + varint(valuelen) + value***

	numChildren := len(n.children) //count size of hashmap
	w.Uvarint(uint64(numChildren)) //***w+=varint(number of children)***

	// Avoid allocating keys entirely if the node doesn't have any children.
	if numChildren == 0 {
		return w.b //done if no children
	}

	// By allocating BranchFactorLargest rather than [numChildren], this slice
	// is allocated on the stack rather than the heap. BranchFactorLargest is
	// at least [numChildren] which avoids memory allocations.
	keys := make([]byte, numChildren, BranchFactorLargest) //keys=hashmap of size:numchildren, capacity:branchfactorlargest
	i := 0
	//copies n's children into keys
	for k := range n.children {
		keys[i] = k
		i++
	}

	// Ensure that the order of entries is correct., sort children increasing
	slices.Sort(keys)
	for _, index := range keys {
		entry := n.children[index]
		w.Uvarint(uint64(index))   //***w+=varint(child index)***
		w.Key(entry.compressedKey) //***w+=varint(len compressed key) + child compressed key***
		w.ID(entry.id)             //***w+=child id(32 byte hash)***
		w.Bool(entry.hasValue)     //***w+=1 if exist(yes)***
	}
	return w.b //finished serialization(byte slice) of node n
}

func encodeKey(key Key) []byte {
	length := uintSize(uint64(key.length)) + len(key.Bytes()) //len key + len(key value)
	w := codecWriter{
		b: make([]byte, 0, length),
	}
	w.Key(key) //add varint(len key)+key
	return w.b
}

// codec Writer struct with certain functions definitions

type codecWriter struct {
	b []byte //make an empty byte slice(dynamic sized array)
}

// bool is ???
func (w *codecWriter) Bool(v bool) {
	//everything stored in bytes, so byte of '1' or '0'
	if v {
		w.b = append(w.b, trueByte)
	} else {
		w.b = append(w.b, falseByte)
	}
}

<<<<<<< HEAD
// this appends the uvarint in an encoded format to the byte stream of the codec writer?
=======
// add varint(v)
>>>>>>> af16dbf7
func (w *codecWriter) Uvarint(v uint64) {
	w.b = binary.AppendUvarint(w.b, v)
}

<<<<<<< HEAD

=======
// add ID
>>>>>>> af16dbf7
func (w *codecWriter) ID(v ids.ID) {
	w.b = append(w.b, v[:]...)
}

// add varint(len v)+v
func (w *codecWriter) Bytes(v []byte) {
	w.Uvarint(uint64(len(v)))
	w.b = append(w.b, v...)
}

// add value existence flag, varint(value len), and value
func (w *codecWriter) MaybeBytes(v maybe.Maybe[[]byte]) {
	hasValue := v.HasValue()
	w.Bool(hasValue) //add 1 if hasvalue, else 0
	if hasValue {
		w.Bytes(v.Value()) //add len of value(varint) and value to w
	}
}

// add varint(len key)+key
func (w *codecWriter) Key(v Key) {
	w.Uvarint(uint64(v.length))
	w.b = append(w.b, v.Bytes()...)
}

// Assumes [n] is non-nil.
func decodeDBNode(b []byte, n *dbNode) error {
	// make a codecReader struct with the given byte sequence
	r := codecReader{
		b:    b,
		copy: true,
	}

	// if bytes exists and no errors then continue
	var err error
	n.value, err = r.MaybeBytes()
	if err != nil {
		return err
	}

	
	numChildren, err := r.Uvarint()
	if err != nil {
		return err
	}
	if numChildren > uint64(BranchFactorLargest) {
		return errTooManyChildren
	}

	n.children = make(map[byte]*child, numChildren)
	var previousChild uint64
	for i := uint64(0); i < numChildren; i++ {
		index, err := r.Uvarint()
		if err != nil {
			return err
		}
		if (i != 0 && index <= previousChild) || index > math.MaxUint8 {
			return errChildIndexTooLarge
		}
		previousChild = index

		compressedKey, err := r.Key()
		if err != nil {
			return err
		}
		childID, err := r.ID()
		if err != nil {
			return err
		}
		hasValue, err := r.Bool()
		if err != nil {
			return err
		}
		n.children[byte(index)] = &child{
			compressedKey: compressedKey,
			id:            childID,
			hasValue:      hasValue,
		}
	}
	if len(r.b) != 0 {
		return errExtraSpace
	}
	return nil
}

// decode key
func decodeKey(b []byte) (Key, error) {
	r := codecReader{
		b:    b,
		copy: true,
	}
	key, err := r.Key()
	if err != nil {
		return Key{}, err
	}
	if len(r.b) != 0 {
		return Key{}, errExtraSpace
	}
	return key, nil
}

// this is the codecReader struct that is used to decode the serialization
// it is an array of bytes
// copy references mean copying the things at references? or just references themselves?
type codecReader struct {
	b []byte
	// copy is used to flag to the reader if it is required to copy references
	// to [b].
	copy bool
}

func (r *codecReader) Bool() (bool, error) {
	if len(r.b) < boolLen {
		return false, io.ErrUnexpectedEOF
	}
	boolByte := r.b[0]
	// if its bigger than trueByte (1) it is not boolean
	if boolByte > trueByte {
		return false, errInvalidBool
	}
	// remove the byte after read
	r.b = r.b[boolLen:]
	return boolByte == trueByte, nil
}

// this is to decode a varint of varying length
func (r *codecReader) Uvarint() (uint64, error) {
	length, bytesRead := binary.Uvarint(r.b)
	if bytesRead <= 0 {
		return 0, io.ErrUnexpectedEOF
	}

	// To ensure decoding is canonical, we check for leading zeroes in the
	// varint.
	// The last byte of the varint includes the most significant bits.
	// If the last byte is 0, then the number should have been encoded more
	// efficiently by removing this leading zero.
	if bytesRead > 1 && r.b[bytesRead-1] == 0x00 {
		return 0, errLeadingZeroes
	}

	r.b = r.b[bytesRead:]
	return length, nil
}

// function to get an ID
func (r *codecReader) ID() (ids.ID, error) {
	// if not enough bytes left then no ID
	if len(r.b) < ids.IDLen {
		return ids.Empty, io.ErrUnexpectedEOF
	}
	id := ids.ID(r.b[:ids.IDLen])
	//extend the original byte array by re slicing it
	r.b = r.b[ids.IDLen:]
	return id, nil
}

// based on the length read the actual value bytes
func (r *codecReader) Bytes() ([]byte, error) {
	length, err := r.Uvarint()
	if err != nil {
		return nil, err
	}

	if length > uint64(len(r.b)) {
		return nil, io.ErrUnexpectedEOF
	}
	result := r.b[:length]
	if r.copy {
		result = bytes.Clone(result)
	}

	r.b = r.b[length:]
	return result, nil
}

// based on r.Bool(), read the bytes and wrap it around an option type
func (r *codecReader) MaybeBytes() (maybe.Maybe[[]byte], error) {
	if hasValue, err := r.Bool(); err != nil || !hasValue {
		return maybe.Nothing[[]byte](), err
	}

	bytes, err := r.Bytes()
	return maybe.Some(bytes), err
}

// read and decode a Key
func (r *codecReader) Key() (Key, error) {
	bitLen, err := r.Uvarint()
	if err != nil {
		return Key{}, err
	}
	if bitLen > math.MaxInt {
		return Key{}, errIntOverflow
	}

	result := Key{
		length: int(bitLen),
	}
	byteLen := bytesNeeded(result.length)
	if byteLen > len(r.b) {
		return Key{}, io.ErrUnexpectedEOF
	}
	if result.hasPartialByte() {
		// Confirm that the padding bits in the partial byte are 0.
		// We want to only look at the bits to the right of the last token,
		// which is at index length-1.
		// Generate a mask where the (result.length % 8) left bits are 0.
		paddingMask := byte(0xFF >> (result.length % 8))
		if r.b[byteLen-1]&paddingMask != 0 {
			return Key{}, errNonZeroKeyPadding
		}
	}
	result.value = string(r.b[:byteLen])

	r.b = r.b[byteLen:]
	return result, nil
}<|MERGE_RESOLUTION|>--- conflicted
+++ resolved
@@ -142,20 +142,14 @@
 	}
 }
 
-<<<<<<< HEAD
-// this appends the uvarint in an encoded format to the byte stream of the codec writer?
-=======
+
 // add varint(v)
->>>>>>> af16dbf7
 func (w *codecWriter) Uvarint(v uint64) {
 	w.b = binary.AppendUvarint(w.b, v)
 }
 
-<<<<<<< HEAD
-
-=======
+
 // add ID
->>>>>>> af16dbf7
 func (w *codecWriter) ID(v ids.ID) {
 	w.b = append(w.b, v[:]...)
 }
