--- conflicted
+++ resolved
@@ -199,10 +199,7 @@
 // FAILS
 // REBUILD NOT WORKING FOR RAWDISK
 // IS OK BECAUSE INTERMEDIATE NODES ARE NOT  NEEDED
-<<<<<<< HEAD
-=======
-
->>>>>>> c72b6098
+
 func Test_MerkleDB_DB_Rebuild(t *testing.T) {
 	require := require.New(t)
 
@@ -260,12 +257,7 @@
 	require.Equal(root, rebuiltRoot)
 }
 
-<<<<<<< HEAD
-// FAILS
-// ?? why should this test fail?
-=======
 // PASSES
->>>>>>> c72b6098
 func Test_MerkleDB_Failed_Batch_Commit(t *testing.T) {
 	require := require.New(t)
 
@@ -289,20 +281,14 @@
 }
 
 // FAILS
-<<<<<<< HEAD
-=======
 // PREVIOUS ISSUE:
->>>>>>> c72b6098
 // issue of key not found in nodes children
 // 3 total nodes
 // key0, key1, key2
 // 1 and 2 are the children of root node key0
 // does correclty get the complte key value
-<<<<<<< HEAD
-=======
 // CURRENT ISSUE:
 // key cannot be read because we have no cache
->>>>>>> c72b6098
 func Test_MerkleDB_Value_Cache(t *testing.T) {
 	require := require.New(t)
 
@@ -323,10 +309,6 @@
 
 	batch = db.NewBatch()
 	require.NoError(batch.Delete(key2))
-<<<<<<< HEAD
-	// ERROR IN BATCH WRITE, CANNOT FIND THE KEY2
-=======
->>>>>>> c72b6098
 	require.NoError(batch.Write())
 
 	require.NoError(db.Close())
@@ -456,11 +438,7 @@
 	require.Equal(db1Root, db2Root)
 }
 
-<<<<<<< HEAD
-// FAILS, ERROR ON LINE 441 MOST LIKEY WITH PROOFS
-=======
 // FAILS, OKAY BECAUSE PROOF IS NOT IMPLEMENTED YET
->>>>>>> c72b6098
 func Test_MerkleDB_CommitRangeProof_TrieWithInitialValues(t *testing.T) {
 	require := require.New(t)
 
