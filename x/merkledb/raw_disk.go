// Copyright (C) 2019-2024, Ava Labs, Inc. All rights reserved.
// See the file LICENSE for licensing terms.

package merkledb

import (
	"context"
	"encoding/binary"
	"errors"
	"fmt"
	"log"
	"strconv"

	// "log"

	// "log"
	"sort"

	"github.com/ava-labs/avalanchego/utils/maybe"
)

// diskAddress specifies a byte array stored on disk
type diskAddress struct {
	offset int64
	size   int64
}

func (r diskAddress) end() int64 { // i think its the end idx for root root might b here ? at
	return r.offset + r.size
}

type diskAddressWithKey struct {
	addr *diskAddress
	key  Key
}

func (r diskAddress) bytes() [16]byte {
	var bytes [16]byte
	binary.BigEndian.PutUint64(bytes[:8], uint64(r.offset))
	binary.BigEndian.PutUint64(bytes[8:], uint64(r.size))
	return bytes
}

func (r *diskAddress) decode(diskAddressBytes []byte) (int64, int64) {

	offset := int64(binary.BigEndian.Uint64(diskAddressBytes))
	size := int64(binary.BigEndian.Uint64(diskAddressBytes[8:]))
	r.offset = offset
	r.size = size
	return offset, size
}

type rawDisk struct {
	// [0] = shutdownType
	// [1,17] = rootKey raw file offset
	// [18,] = node store
	dm *diskMgr
}

func newRawDisk(dir string, fileName string) (*rawDisk, error) {
	dm, err := newDiskManager(nil, dir, fileName)
	if err != nil {
		return nil, err
	}
	return &rawDisk{dm: dm}, nil
}

func (r *rawDisk) getShutdownType() ([]byte, error) {

	var shutdownType [1]byte
	_, err := r.dm.file.ReadAt(shutdownType[:], 0)
	if err != nil {
		return nil, err
	}
	return shutdownType[:], nil
}

func (r *rawDisk) setShutdownType(shutdownType []byte) error {
	if len(shutdownType) != 1 {
		return fmt.Errorf("invalid shutdown type with length %d", len(shutdownType))
	}
	_, err := r.dm.file.WriteAt(shutdownType, 0)
	return err
}

func (r *rawDisk) clearIntermediateNodes() error {
	return errors.New("clear intermediate nodes and rebuild not supported for raw disk")
}

func (r *rawDisk) Compact(start, limit []byte) error {
	return errors.New("not implemented")
}

func (r *rawDisk) HealthCheck(ctx context.Context) (interface{}, error) {
	return struct{}{}, nil
}

func (r *rawDisk) closeWithRoot(root maybe.Maybe[*node]) error {
	return errors.New("not implemented")
}

func (r *rawDisk) getRootKey() ([]byte, error) {
	return nil, errors.New("not implemented")
}

func (r *rawDisk) printTree(rootDiskAddr diskAddress, changes *changeSummary) error {
	// Iterate through the tree and print out the keys and disk addresses
	var remainingNodes []diskAddressWithKey
	newRootNodeBytes, _ := r.dm.get(rootDiskAddr)
	newRootNode := &dbNode{}
	decodeDBNode_disk(newRootNodeBytes, newRootNode)
	log.Printf("Root node %v with key %v", rootDiskAddr, changes.rootChange.after.Value().key)
	parentKey := changes.rootChange.after.Value().key
	for token, child := range newRootNode.children {
		tokenInt := int(token)
		tokenSize := len(string(token)) * 8
		// add the child diskaddr to the array remainingNodes
		diskAddressKey := diskAddressWithKey{addr: &child.diskAddr, key: Key{length: changes.rootChange.after.Value().key.length + tokenSize + child.compressedKey.length, value: changes.rootChange.after.Value().key.value + strconv.Itoa(tokenInt) +child.compressedKey.value}}
		remainingNodes = append(remainingNodes, diskAddressKey)
		totalKey := Key{length: changes.rootChange.after.Value().key.length + tokenSize + child.compressedKey.length, value: changes.rootChange.after.Value().key.value + strconv.Itoa(tokenInt) + child.compressedKey.value}
		log.Printf("Child with key %v with parent key %v", totalKey, parentKey)
	}
	for _, diskAddressKey := range remainingNodes {
		// iterate through the first instance of the remainingNodes
		// and print out the key and disk address
		diskAddress := diskAddressKey.addr
		parentKey := diskAddressKey.key
		childBytes, err := r.dm.get(*diskAddress)
		if err != nil {
			return err
		}
		childNode := &dbNode{}
		decodeDBNode_disk(childBytes, childNode)
		for token, child := range childNode.children {
			tokenInt := int(token)
			tokenSize := len(string(token)) * 8

			diskAddressKey := diskAddressWithKey{addr: &child.diskAddr, key: Key{length: parentKey.length + tokenSize + child.compressedKey.length, value: parentKey.value + strconv.Itoa(tokenInt) + child.compressedKey.value}}
			remainingNodes = append(remainingNodes, diskAddressKey)
			totalKey := Key{length: parentKey.length + tokenSize + child.compressedKey.length, value: parentKey.value + strconv.Itoa(tokenInt) + child.compressedKey.value}
			log.Printf("Child with key %v with parent key %v", totalKey, parentKey)
		}
		// remove the node from remainingNodes array
		remainingNodes = remainingNodes[1:]

	}
	return nil

}

// type assertion to ensure that
// pointer to rawdisk implements disk interface
//var _ Disk = &rawDisk{}

// return new error for iterator

func (r *rawDisk) writeChanges(ctx context.Context, changes *changeSummary) error {
	var keys []Key

	for k := range changes.nodes {
		keys = append(keys, k)
	}

	// sort the keys by length, then start at the longest keys (leaf nodes)
	sort.Slice(keys, func(i, j int) bool {
		return len(keys[i].value) > len(keys[j].value)
	})

	// Create a temporary map of remainingNodes to store the disk address and compressed key of the remainingNodes
	childrenNodes := make(map[Key]diskAddress)

	for _, k := range keys {
		nodeChange := changes.nodes[k]
		if nodeChange.after == nil {
			continue
		}

		// Ensure root is not being written twice
		if changes.rootChange.after.HasValue() {
			if nodeChange.after.key == changes.rootChange.after.Value().key {
				continue
			}
		}

		// Iterate through remainingNodes in the node
		for token, child := range nodeChange.after.children {
			tokenInt := int(token)
			tokenSize := len(string(token)) * 8
			// Create the complete key (current key + compressed key of the child)
			completeKey := Key{length: k.length + tokenSize + child.compressedKey.length, value: k.value + strconv.Itoa(tokenInt) +child.compressedKey.value}
			log.Printf("Creating completekey %v for parent %v", completeKey, k)
			// Check whether or not there exists a value for the child in the map
			if childrenNodes[completeKey] != (diskAddress{}) {
				log.Printf("Adding a diskaddress from map to remainingNodes")
				// If there is a value, set the disk address of the child to the value in the map
				child.diskAddr = childrenNodes[completeKey]
			}
		}

		nodeBytes := encodeDBNode_disk(&nodeChange.after.dbNode)
		diskAddr, err := r.dm.write(nodeBytes)
		if err != nil {
			return err
		}

		// If there is not a node with the key in the map, create a new map with the key being the ch
		if childrenNodes[k] == (diskAddress{}) {
			// If the node is a leaf node, compress the key and store the disk address
			key := Key{length: k.length, value: k.value}
			childrenNodes[key] = diskAddr
		}

	}
	if err := r.dm.file.Sync(); err != nil {
		return err
	}
	if changes.rootChange.after.HasValue() {
		// Adding remainingNodes to the root node
		k := changes.rootChange.after.Value().key
		for token, child := range changes.rootChange.after.Value().children {
			tokenInt := int(token)
			tokenSize := len(string(token)) * 8
			// Create the complete key (current key + compressed key of the child)
			completeKey := Key{length: k.length + tokenSize + child.compressedKey.length, value: k.value + strconv.Itoa(tokenInt) +child.compressedKey.value}
			log.Printf("Creating completekey %v for parent %v", completeKey, k)
			// Check whether or not there exists a value for the child in the map
			if childrenNodes[completeKey] != (diskAddress{}) {
				// If there is a value, set the disk address of the child to the value in the map
				child.diskAddr = childrenNodes[completeKey]
			}
		}
		for _, child := range changes.rootChange.after.Value().children {
			// Check remainingNodes actually have disk addresses
			if child.diskAddr == (diskAddress{}) {
				return errors.New("child disk address missing")
			} else {
				log.Printf("Child disk address is %v", child.diskAddr)
			}
		}
		// writing rootNode to header
		rootNode := changes.rootChange.after.Value()
		rootNodeBytes := encodeDBNode_disk(&rootNode.dbNode)
		rootDiskAddr, err := r.dm.write(rootNodeBytes)
		if err != nil {
			return err
		}
		rootDiskAddrBytes := rootDiskAddr.bytes()
		r.dm.file.WriteAt(rootDiskAddrBytes[:], 1)

		// writing root key to header
		rootKey := rootNode.key.Bytes()
		rootKeyDiskAddr, err := r.dm.write(rootKey[:])
		if err != nil {
			return err
		}
		rootKeyDiskAddrBytes := rootKeyDiskAddr.bytes()
		r.dm.file.WriteAt(rootKeyDiskAddrBytes[:], 17)

		// print the tree
		err = r.printTree(rootDiskAddr, changes)
		if err != nil {
			return err
		}
	}
	if err := r.dm.file.Sync(); err != nil {
		return err
	}
	// ensuring that there are two trees, then add old one to freelist
	for _, nodeChange := range changes.nodes {
		if nodeChange.before != nil {
			r.dm.free.put(nodeChange.before.diskAddr)
		}
	}

	if err := r.dm.file.Sync(); err != nil {
		log.Fatalf("failed to sync data at the end: %v", err)
	}

	// for k, d := range tempremainingNodes {
	// 	log.Printf("Key is %v", k)
	// 	log.Printf("Disk address is %v", d)
	// }

	return r.dm.file.Sync()
}

func (r *rawDisk) Clear() error {
	return r.dm.file.Truncate(0)
}

func (r *rawDisk) getNode(key Key, hasValue bool) (*node, error) {
<<<<<<< HEAD
	metadata, err := r.dm.getHeader()
	if err != nil {
		return nil, err
	}

	rootAddress := diskAddress{
		offset: int64(binary.BigEndian.Uint64(metadata[0:8])),
		size:   int64(binary.BigEndian.Uint64(metadata[8:16])),
	}

	rootBytes, err := r.dm.get(rootAddress)
	if err != nil {
		return nil, err
	}
=======
	// 	rootKey, err := r.getRootKey()
	// 	if err != nil {
	// 		return nil, err
	// 	}
	// 	// check if its what you're looking for
	// 	// if not, either check remainingNodes or return error
>>>>>>> 941c89e1

	var (
		// all node paths start at the root
		currentDbNode = dbNode{}
		// tokenSize   = t.getTokenSize()
		tokenSize = 8
	)

<<<<<<< HEAD
	err = decodeDBNode_disk(rootBytes, &currentDbNode)
	if err != nil {
		return nil, err
	}
	rootKeyAddr := diskAddress{
		offset: int64(binary.BigEndian.Uint64(metadata[16:24])),
		size:   int64(binary.BigEndian.Uint64(metadata[24:32])),
	}

	rootKeyBytes, err := r.dm.get(rootKeyAddr)
	if err != nil {
		return nil, err
	}

	currKeyString := string(rootKeyBytes[:])
	currKey := Key{length: len(currKeyString), value: currKeyString}
	if err != nil {
		return nil, err
	}

	if !key.HasPrefix(currKey) {
		return nil, errors.New("Key doesn't match rootkey")
	}

	keylen := currKey.length// keeps track of where to start comparing prefixes in the key i.e. the length of key iterated so far

	// while the entire path hasn't been matched
	for keylen < (key.length) {
		// confirm that a child exists and grab its address before attempting to load it
		nextChildEntry, hasChild := currentDbNode.children[key.Token(keylen, tokenSize)]
    keylen += tokenSize
		if !hasChild || !key.iteratedHasPrefix(nextChildEntry.compressedKey, keylen, tokenSize) {
			// there was no child along the path or the child that was there doesn't match the remaining path
			return nil, errors.New("Key not found in node's children")
		}

		// get the next key from the current child
		currKey = nextChildEntry.compressedKey
		keylen += currKey.length

		// grab the next node along the path
		nextBytes, err := r.dm.get(nextChildEntry.diskAddr)
		if err != nil {
			return nil, err
		}
		err = decodeDBNode_disk(nextBytes, &currentDbNode)
		if err != nil {
			return nil, err
		}
	}
	return &node{
		dbNode:      currentDbNode,
		key:         key,
		valueDigest: currentDbNode.value,
	}, nil
=======
	// 	// truncate key, if we have a match, check remainingNodes of current node

	// 	// check all remainingNodes of current node, if we have a match, check remainingNodes of current node
	return nil, errors.New("not implemented")
>>>>>>> 941c89e1
}

func (r *rawDisk) cacheSize() int {
	return 0 // TODO add caching layer
}<|MERGE_RESOLUTION|>--- conflicted
+++ resolved
@@ -118,6 +118,7 @@
 		diskAddressKey := diskAddressWithKey{addr: &child.diskAddr, key: Key{length: changes.rootChange.after.Value().key.length + tokenSize + child.compressedKey.length, value: changes.rootChange.after.Value().key.value + strconv.Itoa(tokenInt) +child.compressedKey.value}}
 		remainingNodes = append(remainingNodes, diskAddressKey)
 		totalKey := Key{length: changes.rootChange.after.Value().key.length + tokenSize + child.compressedKey.length, value: changes.rootChange.after.Value().key.value + strconv.Itoa(tokenInt) + child.compressedKey.value}
+    log.Printf("Token of %v with child compressed key %v", token, child.compressedKey)
 		log.Printf("Child with key %v with parent key %v", totalKey, parentKey)
 	}
 	for _, diskAddressKey := range remainingNodes {
@@ -289,7 +290,6 @@
 }
 
 func (r *rawDisk) getNode(key Key, hasValue bool) (*node, error) {
-<<<<<<< HEAD
 	metadata, err := r.dm.getHeader()
 	if err != nil {
 		return nil, err
@@ -304,14 +304,6 @@
 	if err != nil {
 		return nil, err
 	}
-=======
-	// 	rootKey, err := r.getRootKey()
-	// 	if err != nil {
-	// 		return nil, err
-	// 	}
-	// 	// check if its what you're looking for
-	// 	// if not, either check remainingNodes or return error
->>>>>>> 941c89e1
 
 	var (
 		// all node paths start at the root
@@ -320,7 +312,6 @@
 		tokenSize = 8
 	)
 
-<<<<<<< HEAD
 	err = decodeDBNode_disk(rootBytes, &currentDbNode)
 	if err != nil {
 		return nil, err
@@ -335,8 +326,11 @@
 		return nil, err
 	}
 
+  // log.Printf("Here")
 	currKeyString := string(rootKeyBytes[:])
-	currKey := Key{length: len(currKeyString), value: currKeyString}
+	currKey := Key{length: len(currKeyString)*8, value: currKeyString}
+  // currKey, err := decodeKey(rootKeyBytes[:])
+  // log.Printf(currKey.value)
 	if err != nil {
 		return nil, err
 	}
@@ -346,15 +340,29 @@
 	}
 
 	keylen := currKey.length// keeps track of where to start comparing prefixes in the key i.e. the length of key iterated so far
+  // log.Printf("Key length %d", currKey.length)
+  // log.Printf("Key length %d", keylen)
+  // log.Printf("Key length %d", key.length)
 
 	// while the entire path hasn't been matched
 	for keylen < (key.length) {
 		// confirm that a child exists and grab its address before attempting to load it
+    log.Printf("Token: %d",int(key.Token(keylen, tokenSize)))
+    log.Printf("currentDbNode value %s", currentDbNode.value.Value())
+    log.Printf("num of children %d", len(currentDbNode.children))
+		for token, child := range currentDbNode.children {
+      log.Printf("Token: %d for Child: %s", int(token), child.compressedKey.value)
+    }
 		nextChildEntry, hasChild := currentDbNode.children[key.Token(keylen, tokenSize)]
+
     keylen += tokenSize
-		if !hasChild || !key.iteratedHasPrefix(nextChildEntry.compressedKey, keylen, tokenSize) {
+    if !hasChild {
+			return nil, errors.New("Key not found in node's children")
+    }
+
+		if !key.iteratedHasPrefix(nextChildEntry.compressedKey, keylen, tokenSize) {
 			// there was no child along the path or the child that was there doesn't match the remaining path
-			return nil, errors.New("Key not found in node's children")
+			return nil, errors.New("Key doesn't match an existing node")
 		}
 
 		// get the next key from the current child
@@ -376,12 +384,6 @@
 		key:         key,
 		valueDigest: currentDbNode.value,
 	}, nil
-=======
-	// 	// truncate key, if we have a match, check remainingNodes of current node
-
-	// 	// check all remainingNodes of current node, if we have a match, check remainingNodes of current node
-	return nil, errors.New("not implemented")
->>>>>>> 941c89e1
 }
 
 func (r *rawDisk) cacheSize() int {
