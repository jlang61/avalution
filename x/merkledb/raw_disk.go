--- conflicted
+++ resolved
@@ -40,17 +40,9 @@
 
 type rawDisk struct {
 	// [0] = shutdownType
-<<<<<<< HEAD
-	// [1,17] = root Db Node raw file offset
-  // [18, 34] = rootKey
-	// [34,] = node store
-	file *os.File
-	free *freeList
-=======
 	// [1,17] = rootKey raw file offset
 	// [18,] = node store
 	dm *diskMgr
->>>>>>> c9140f8c
 }
 
 func newRawDisk(dir string, fileName string) (*rawDisk, error) {
