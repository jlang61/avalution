--- conflicted
+++ resolved
@@ -68,8 +68,6 @@
 	return fileInfo.Size(), err
 }
 
-<<<<<<< HEAD
-=======
 // simple test function to write to end of disk
 func (r *rawDisk) appendBytes(data []byte) error {
 	endOffset, err := r.endOfFile()
@@ -98,7 +96,6 @@
 	return nil
 }
 
->>>>>>> 1657fae8
 func (r *rawDisk) getShutdownType() ([]byte, error) {
 	var shutdownType [1]byte
 	_, err := r.file.ReadAt(shutdownType[:], 0)
