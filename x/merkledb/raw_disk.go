--- conflicted
+++ resolved
@@ -68,37 +68,6 @@
 	return fileInfo.Size(), err
 }
 
-<<<<<<< HEAD
-// simple test function to write to end of disk
-func (r *rawDisk) appendBytes(data []byte) error {
-	endOffset, err := r.endOfFile()
-
-	// Write the data at the end of the file using WriteAt.
-	_, err = r.file.WriteAt(data, endOffset)
-	if err != nil {
-		// return err
-		log.Fatalf("failed to write data: %v", err)
-	}
-
-	log.Println("Data written successfully at the end of the file.")
-	return nil
-}
-
-// simple test function to write to end of disk
-func (r *rawDisk) writeBytes(data []byte, offset int64) error {
-	// Write the data at the offset in the file using WriteAt.
-	_, err := r.file.WriteAt(data, offset)
-	if err != nil {
-		log.Fatalf("failed to write data: %v", err)
-		return err
-	}
-
-	log.Println("Data written successfully at the end of the file.")
-	return nil
-}
-
-=======
->>>>>>> af16dbf7
 func (r *rawDisk) getShutdownType() ([]byte, error) {
 	var shutdownType [1]byte
 	_, err := r.file.ReadAt(shutdownType[:], 0)
