package merkledb

import (
	"bytes"
	"context"
	"log"
	"os"
	"testing"
	"time"
  "errors"

	// "github.com/ava-labs/avalanchego/app"
	"github.com/ava-labs/avalanchego/ids"
	"github.com/ava-labs/avalanchego/utils/maybe"
	// "golang.org/x/tools/go/expect"
)

const testMetaSize = metaSize + 1

func (n *node) raw_disk_bytes() []byte {
	encodedBytes := encodeDBNode_disk(&n.dbNode)

	// 80 bytes 128  129

	// adding offset, size, capacity
	// capacity would be 128 -> reading it would read out only 80 bytes

	// 80 bytes 00000//next node
	// 128 bytes // 80 bytes next node -> node
	// 5 12345.12345678
	// 6 123456.2345678
	// 88 bytes // 8 bytes next node

	// writing raw disk
	// append
	// 80 bytes // next node
	// 88 bytes
	// 128 bytes, append 48 bytes of padding to the end of 80 bytes

	// node1 -> node2
	// [ 00 0 00 0 ]
	// [80] -> []
	// 88 -> 88 89 90 so

	// 0 children
	// 1 children 32 bytes, 31 bytes of compressed key

	// Calculate the next power of 2 size
	currentSize := len(encodedBytes)
	// log.Printf("Current size: %v\n", currentSize)
	nextPowerOf2Size := nextPowerOf2(currentSize)

	// Add dummy bytes to reach the next power of 2 size
	paddingSize := nextPowerOf2Size - currentSize
	// log.Printf("Padding size: %v\n", paddingSize)
	if paddingSize > 0 {
		padding := make([]byte, paddingSize)
		encodedBytes = append(encodedBytes, padding...)
	}
	return encodedBytes
}
func TestWriteChanges_Success(t *testing.T) {
	os.Remove("merkle.db")
	os.Remove("freelist.db")
	// make sure the file is deleted before moving on
	time.Sleep(1 * time.Second)

	tempDir, err := os.MkdirTemp("", "merkledb_test")
	if err != nil {
		//t.Fatalf("failed to create temp directory: %v", err)
	}

	r, err := newRawDisk(tempDir, "merkle.db")
	if err != nil {
		//t.Fatalf("failed to create temp file: %v", err)
	}
	defer os.Remove(r.dm.file.Name()) // clean up the file after the test
	defer os.RemoveAll(tempDir)       // Clean up the directory and all its contents after the test
	defer r.dm.file.Close()

	// Creating nodes to add to the change summary
	node1 := &node{
		dbNode: dbNode{
			value: maybe.Some([]byte("value1")),
			children: map[byte]*child{
				1: {
					compressedKey: Key{length: 8, value: "key1"},
					id:            ids.GenerateTestID(),
					hasValue:      true,
					diskAddr:      diskAddress{offset: 0, size: 100},
				},
			},
		},
		key:         Key{length: 8, value: "key1"},
		valueDigest: maybe.Some([]byte("digest1")),
	}

	node2 := &node{
		dbNode: dbNode{
			value: maybe.Some([]byte("value2")),
			children: map[byte]*child{
				2: {
					compressedKey: Key{length: 8, value: "key2"},
					id:            ids.GenerateTestID(),
					hasValue:      true,
					diskAddr:      diskAddress{offset: 100, size: 150},
				},
			},
		},
		key:         Key{length: 8, value: "key2"},
		valueDigest: maybe.Some([]byte("digest2")),
	}

	// rootNode := &node{
	// 	dbNode: dbNode{
	// 		value: maybe.Some([]byte("rootValue")),
	// 		children: map[byte]*child{
	// 			3: {
	// 				compressedKey: Key{length: 8, value: "key3"},
	// 				id:            ids.GenerateTestID(),
	// 				hasValue:      true,
	// 				diskAddr:      diskAddress{offset: 32, size: 16},
	// 			},
	// 		},
	// 	},
	// 	key:         Key{length: 8, value: "key3"},
	// 	valueDigest: maybe.Some([]byte("digest3")),
	// }

	// Creating a change summary with nodes and rootChange
	changeSummary := &changeSummary{
		nodes: map[Key]*change[*node]{
			{length: 8, value: "key1"}: {
				after: node1,
			},
			{length: 8, value: "key2"}: {
				after: node2,
			},
		},
		//rootChange: change[maybe.Maybe[*node]]{
		//	after: maybe.Some(rootNode),
		//},
	}

	// Write changes to the file
	if err := r.writeChanges(context.Background(), changeSummary); err != nil {
		//t.Fatalf("write changes failed: %v", err)
	}

	// Read back the contents of the file to verify
	content, err := os.ReadFile(r.dm.file.Name())
	if err != nil {
		//t.Fatalf("failed to read back file contents: %v", err)
	}

	// Verify the content is as expected (node1, node2, and rootNode serialized bytes)
	node1Bytes := node1.raw_disk_bytes()
	node2Bytes := node2.raw_disk_bytes()
	// rootNodeBytes := rootNode.raw_disk_bytes()
	// log.Printf("Serialized node1 bytes: %v\n", node1Bytes)
	// log.Printf("Serialized node2 bytes: %v\n", node2Bytes)
	// log.Printf("Serialized rootNode bytes: %v\n", rootNodeBytes)

	// Create the expected content by appending node and root bytes
	expectedContent := append(make([]byte, testMetaSize), node1Bytes...)
	expectedContent = append(expectedContent, node2Bytes...)
	otherExpectedContent := append(make([]byte, testMetaSize), node2Bytes...)
	otherExpectedContent = append(otherExpectedContent, node1Bytes...)
	// log.Printf("file content bytes: %v\n", content)
	//expectedContent = append(expectedContent, rootNodeBytes...)
	if !bytes.Equal(content, expectedContent) && !bytes.Equal(content, otherExpectedContent) {
		t.Errorf("file content does not match expected content.\nGot:\n%s\nExpected:\n%s", content, expectedContent)
	}
}

func TestFreeListWriteChanges(t *testing.T) {
	os.Remove("merkle.db")
	os.Remove("freelist.db")
	// make sure the file is deleted before moving on
	time.Sleep(1 * time.Second)
	tempDir, err := os.MkdirTemp("", "merkledb_test_")
	if err != nil {
		t.Fatalf("failed to create temp directory: %v", err)
	}
	defer os.RemoveAll(tempDir) // Clean up the directory and all its contents after the test

	r, err := newRawDisk(tempDir, "merkle.db")
	if err != nil {
		t.Fatalf("failed to create temp file: %v", err)
	}
	defer os.Remove(r.dm.file.Name()) // clean up the file after the test
	defer r.dm.file.Close()

	// Creating initial diskNodes to add to the change summary

	node1 := &node{
		dbNode: dbNode{
			value: maybe.Some([]byte("value1")),
			children: map[byte]*child{
				1: {
					compressedKey: Key{length: 8, value: "key1____"},
					id:            ids.GenerateTestID(),
					hasValue:      true,
					diskAddr:      diskAddress{offset: 0, size: 120},
				},
			},
		},
		key:         Key{length: 8, value: "key1____"},
		valueDigest: maybe.Some([]byte("digest1")),
		diskAddr:    diskAddress{offset: testMetaSize, size: 120},
	}

	node2 := &node{
		dbNode: dbNode{
			value: maybe.Some([]byte("value2")),
			children: map[byte]*child{
				2: {
					compressedKey: Key{length: 8, value: "key2____"},
					id:            ids.GenerateTestID(),
					hasValue:      true,
					diskAddr:      diskAddress{offset: 100, size: 150},
				},
			},
		},
		key:         Key{length: 8, value: "key2____"},
		valueDigest: maybe.Some([]byte("digest2")),
		diskAddr:    diskAddress{offset: 100, size: 150},
	}

	// Creating a diskChangeSummary for initial nodes
	initialChangeSummary := &changeSummary{
		nodes: map[Key]*change[*node]{
			{length: 8, value: "key1____"}: {
				after: node1,
			},
			{length: 8, value: "key2____"}: {
				after: node2,
			},
		},
	}
	// Write initial changes to the file
	if err := r.writeChanges(context.Background(), initialChangeSummary); err != nil {
		t.Fatalf("write initial changes failed: %v", err)
	}
	// Creating a new node to replace node1
	newnode1 := &node{
		dbNode: dbNode{
			value: maybe.Some([]byte("new_value1")),
			children: map[byte]*child{
				1: {
					compressedKey: Key{length: 8, value: "new_key1"},
					id:            ids.GenerateTestID(),
					hasValue:      true,
					diskAddr:      diskAddress{offset: 0, size: 100},
				},
			},
		},
		key:         Key{length: 8, value: "new_key1"},
		valueDigest: maybe.Some([]byte("new_digest1")),
		diskAddr:    diskAddress{offset: testMetaSize, size: 100},
	}

	// Creating a diskChangeSummary for the new changes
	newChangeSummary := &changeSummary{
		nodes: map[Key]*change[*node]{
			{length: 8, value: "key1____"}: {
				before: node1,
				after:  newnode1,
			},
		},
	}

	// Write new changes to the file
	if err := r.writeChanges(context.Background(), newChangeSummary); err != nil {
		t.Fatalf("write new changes failed: %v", err)
	}

	// Read back the contents of the file to verify
	content, err := os.ReadFile(r.dm.file.Name())
	if err != nil {
		t.Fatalf("failed to read back file contents: %v", err)
	} else {
		log.Println("Read back file contents successfully.")
	}
	// Verify the content is as expected (newDiskNode1 and diskNode2 serialized bytes)
	node1Bytes := node1.raw_disk_bytes()
	node2Bytes := node2.raw_disk_bytes()
	newNode1Bytes := newnode1.raw_disk_bytes()
	expectedContent := append(make([]byte, testMetaSize), node1Bytes...)
	expectedContent = append(expectedContent, node2Bytes...)
	expectedContent = append(expectedContent, newNode1Bytes...)

	otherExpectedContent := append(make([]byte, testMetaSize), node2Bytes...)
	otherExpectedContent = append(otherExpectedContent, node1Bytes...)
	otherExpectedContent = append(otherExpectedContent, newNode1Bytes...)
	if !bytes.Equal(content, expectedContent) && !bytes.Equal(content, otherExpectedContent) {
		t.Errorf("file content does not match expected content.\nGot:\n%s\nExpected:\n%s", content, expectedContent)
	}
	newnode2 := &node{
		dbNode: dbNode{
			value: maybe.Some([]byte("new_value2")),
			children: map[byte]*child{
				1: {
					compressedKey: Key{length: 8, value: "new_key2"},
					id:            ids.GenerateTestID(),
					hasValue:      true,
					diskAddr:      diskAddress{offset: 0, size: 100},
				},
			},
		},
		key:         Key{length: 8, value: "new_key2"},
		valueDigest: maybe.Some([]byte("new_digest2")),
		diskAddr:    diskAddress{offset: testMetaSize, size: 100},
	}

	newChangeSummary2 := &changeSummary{
		nodes: map[Key]*change[*node]{
			{length: 8, value: "key2___"}: {
				after: newnode2,
			},
		},
	}

	// Write new changes to the file
	if err := r.writeChanges(context.Background(), newChangeSummary2); err != nil {
		t.Fatalf("write new changes failed: %v", err)
	}

	// Read back the contents of the file to verify
	content, err = os.ReadFile(r.dm.file.Name())
	if err != nil {
		t.Fatalf("failed to read back file contents: %v", err)
	} else {
		log.Println("Read back file contents successfully.")
	}
	// Verify the content is as expected (newDiskNode1 and diskNode2 serialized bytes)
	// The write should overwrite node 1, and then put in new value 2
	newNode2Bytes := newnode2.raw_disk_bytes()
	expectedContent = append(make([]byte, testMetaSize), newNode2Bytes...)
	expectedContent = append(expectedContent, node2Bytes...)
	expectedContent = append(expectedContent, newNode1Bytes...)

	otherExpectedContent = append(make([]byte, testMetaSize), newNode2Bytes...)
	otherExpectedContent = append(otherExpectedContent, node1Bytes...)
	otherExpectedContent = append(otherExpectedContent, newNode1Bytes...)
	if !bytes.Equal(content, expectedContent) && !bytes.Equal(content, otherExpectedContent) {
		t.Errorf("file content does not match expected content.\nGot:\n%s\nExpected:\n%s", content, expectedContent)
	} else {
	}

	// Verify that the freelist contains the expected diskAddresses
	// expectedFreeList := []diskAddress{diskNode1.diskAddr}
	// for _, expectedAddr := range expectedFreeList {
	// 	retrievedAddr, ok := freelist.get(expectedAddr.size)
	// 	if !ok {
	// 		t.Fatalf("failed to get address of size %d from freelist", expectedAddr.size)
	// 	}
	// 	if retrievedAddr != expectedAddr {
	// 		t.Errorf("expected %v, got %v", expectedAddr, retrievedAddr)
	// 	}
	// }
}

func TestWriteChanges_WithRootNode(t *testing.T) {
	// Set up temporary directory and rawDisk
	tempDir, err := os.MkdirTemp("", "merkledb_test")
	if err != nil {
		t.Fatalf("failed to create temp directory: %v", err)
	}
	defer os.RemoveAll(tempDir)

	r, err := newRawDisk(tempDir, "merkle.db")
	if err != nil {
		t.Fatalf("failed to create rawDisk: %v", err)
	}
	defer os.Remove(r.dm.file.Name())
	defer r.dm.file.Close()

	// Create root node
	rootNode := &node{
		dbNode: dbNode{
			value: maybe.Some([]byte("rootValue")),
			children: map[byte]*child{
				3: {
					compressedKey: Key{length: 8, value: "key3"},
					id:            ids.GenerateTestID(),
					hasValue:      true,
					diskAddr:      diskAddress{offset: 33, size: 16},
				},
			},
		},
		key:         Key{length: 8, value: "key3"},
		valueDigest: maybe.Some([]byte("digest3")),
		diskAddr:    diskAddress{offset: testMetaSize, size: 67},
	}

	// Create changeSummary with rootChange
	changeSummary := &changeSummary{
		nodes: map[Key]*change[*node]{
			{length: 8, value: "key1____"}: {
				after: rootNode,
			},
		},
		rootChange: change[maybe.Maybe[*node]]{
			after: maybe.Some(rootNode),
		},
	}

	// Write changes to the file
	if err := r.writeChanges(context.Background(), changeSummary); err != nil {
		t.Fatalf("write changes failed: %v", err)
	}

	// Read back the contents of the file
	content, err := os.ReadFile(r.dm.file.Name())
	if err != nil {
		t.Fatalf("failed to read back file contents: %v", err)
	}
	// Verify the content includes the serialized root node
	diskAddrBytes := diskAddress{offset: testMetaSize, size: 67}.bytes()
	rootAddrBytes := diskAddress{offset: 161, size: 4}.bytes()
	expectedContent := append(append(append(make([]byte, 1), diskAddrBytes[:]...), rootAddrBytes[:]...), rootNode.raw_disk_bytes()...)
	expectedContent = append(expectedContent, rootNode.key.Bytes()...)
	if !bytes.Equal(content, expectedContent) {
		t.Errorf("file content does not match expected content.\nGot:\n%v\nExpected:\n%v", content, expectedContent)
	}
}

<<<<<<< HEAD
// func Test_GetNode(t *testing.T) {
// 	// Set up temporary directory and rawDisk
// 	tempDir, err := os.MkdirTemp("", "merkledb_test")
// 	if err != nil {
// 		t.Fatalf("failed to create temp directory: %v", err)
// 	}
// 	defer os.RemoveAll(tempDir)

// 	r, err := newRawDisk(tempDir, "merkle.db")
// 	if err != nil {
// 		t.Fatalf("failed to create rawDisk: %v", err)
// 	}
// 	defer os.Remove(r.dm.file.Name())
// 	defer r.dm.file.Close()

// 	// Create nodes to add to the tree
// 	// When creaing nodes, a parent node needs to have the addresses of its children, so build children node first, then encode them to figure out its size, then write it to the file to figure out its location, then use the size and offset to create the dis address and add it to the parent node

// }

func Test_GetNode(t *testing.T) {
	// Set up temporary directory and rawDisk
=======
func TestWriteChanges_MultipleNodes(t *testing.T) {
	// .
// ..existing code...

>>>>>>> 941c89e1
	tempDir, err := os.MkdirTemp("", "merkledb_test")
	if err != nil {
		t.Fatalf("failed to create temp directory: %v", err)
	}
	defer os.RemoveAll(tempDir)

	r, err := newRawDisk(tempDir, "merkle.db")
	if err != nil {
		t.Fatalf("failed to create rawDisk: %v", err)
	}
	defer os.Remove(r.dm.file.Name())
	defer r.dm.file.Close()

<<<<<<< HEAD
	// Create child node
	childNode := &node{
		dbNode: dbNode{
			value: maybe.Some([]byte("1234")),
			// children: map[byte]*child{},
		},
		key:         Key{length: 24, value: "1234"},
		valueDigest: maybe.Some([]byte("1234")),
	}

	// Create parent node with the address of the child node
	parentNode := &node{
		dbNode: dbNode{
			value: maybe.Some([]byte("12")),
			children: map[byte]*child{
				3: {
					compressedKey: Key{length: 8, value: "34"},
					id:            ids.GenerateTestID(),
					hasValue:      true,
				},
			},
		},
		key:         Key{length: 16, value: "12"},
		valueDigest: maybe.Some([]byte("12")),
	}

	// write changes
	changeSummary := &changeSummary{
		nodes: map[Key]*change[*node]{
			{length: 16, value: "12"}: {
				after: parentNode,
			},
			{length: 24, value: "1234"}: {
				after: childNode,
			},
		},
		rootChange: change[maybe.Maybe[*node]]{
			after: maybe.Some(parentNode),
		},
	}
	if err := r.writeChanges(context.Background(), changeSummary); err != nil {
		t.Fatalf("write changes failed: %v", err)
	}

	// Test getNode function
	retrievedNode, err := r.getNode(parentNode.key, true)
	if err != nil {
		t.Fatalf("failed to get root node: %v", err)
	}
	retrievedChildNode, err := r.getNode(childNode.key, true)
	if err != nil {
		t.Fatalf("failed to get child node: %v", err)
	}

	// Verify the retrieved node matches the parent node
	if !bytes.Equal(retrievedNode.raw_disk_bytes(), parentNode.raw_disk_bytes()) {
		t.Errorf("retrieved node does not match parent node.\nGot:\n%v\nExpected:\n%v", retrievedNode, parentNode)
	}

	if !bytes.Equal(retrievedChildNode.raw_disk_bytes(), childNode.raw_disk_bytes()) {
		t.Errorf("retrieved node does not match child node.\nGot:\n%v\nExpected:\n%v", retrievedChildNode, childNode)
	}

}

func Test_GetNode_Failure(t *testing.T) {
	// Set up temporary directory and rawDisk
	tempDir, err := os.MkdirTemp("", "merkledb_test")
	if err != nil {
		t.Fatalf("failed to create temp directory: %v", err)
	}
	defer os.RemoveAll(tempDir)

	r, err := newRawDisk(tempDir, "merkle.db")
	if err != nil {
		t.Fatalf("failed to create rawDisk: %v", err)
	}
	defer os.Remove(r.dm.file.Name())
	defer r.dm.file.Close()

	// Create root node
	rootNode := &node{
		dbNode: dbNode{
			children: map[byte]*child{},
			value:    maybe.Some([]byte("rootNode")),
		},
		// length shoudl be bits of the value
		key:         Key{length: 56, value: "rootKey"},
		valueDigest: maybe.Some([]byte("rootNode")),
	}

	changeSummary := &changeSummary{
		nodes: map[Key]*change[*node]{
			{length: 56, value: "rootKey"}: {
				after: rootNode,
			},
=======
	childNode1 := &node{
		dbNode: dbNode{
			value: maybe.Some([]byte("value1")),
		},
		key: 	   Key{length: 24, value: "125"},
		valueDigest: maybe.Some([]byte("digest5")),
	}

	// Create three child nodes
	node1 := &node{
		dbNode: dbNode{
			children : map[byte]*child{
				5: {
					compressedKey: Key{length: 0, value: ""},
					id:            ids.GenerateTestID(),
					hasValue:      true,
					// ...existing code...
				},
			},
			// ...existing code...
		},
		key:         Key{length: 16, value: "12"},
		valueDigest: maybe.Some([]byte("digest1")),
		// ...existing code...
	}

	node2 := &node{
		dbNode: dbNode{
			value: maybe.Some([]byte("value2")),
			// ...existing code...
		},
		key:         Key{length: 16, value: "13"},
		valueDigest: maybe.Some([]byte("digest2")),
		// ...existing code...
	}

	node3 := &node{
		dbNode: dbNode{
			value: maybe.Some([]byte("value3")),
			// ...existing code...
		},
		key:         Key{length: 16, value: "14"},
		valueDigest: maybe.Some([]byte("digest3")),
		// ...existing code...
	}

	rootNode := &node{
		dbNode: dbNode{
			children: map[byte]*child{
				2: {
					compressedKey: Key{length:0, value: ""},
					id:            ids.GenerateTestID(),
					hasValue:      true,
					// ...existing code...
				},
				3: {
					compressedKey: Key{length: 0, value: ""},
					id:            ids.GenerateTestID(),
					hasValue:      true,
					// ...existing code...
				},
				4: {
					compressedKey: Key{length: 0, value: ""},
					id:            ids.GenerateTestID(),
					hasValue:      true,
					// ...existing code...
				},
			},
			// ...existing code...
		},
		key: Key{length: 8, value: "1"},
		// ...existing code...
	}

	// Build changeSummary with rootChange and nodes
	changeSummary := &changeSummary{
		nodes: map[Key]*change[*node]{
			rootNode.key: {after: rootNode},
			node1.key: {after: node1},
			node2.key: {after: node2},
			node3.key: {after: node3},
			childNode1.key: {after: childNode1},
>>>>>>> 941c89e1
		},
		rootChange: change[maybe.Maybe[*node]]{
			after: maybe.Some(rootNode),
		},
	}

<<<<<<< HEAD
	// Write changes to the file
	if err := r.writeChanges(context.Background(), changeSummary); err != nil {
		t.Fatalf("write changes failed: %v", err)
	}
	// Attempt to retrieve the correct node
	// currNode, err := r.getNode(rootNode.key, true)
	// if err != nil {
	// 	t.Fatalf("failed to get node: %v", err)
	// }
	// log.Printf("Current node: %v\n", currNode.dbNode.value)
	// Attempt to retrieve a node with a different key
	wrongKey := Key{length: 64, value: "wrongKey"}
	_, err = r.getNode(wrongKey, true)
	if errors.Is(err, errors.New("Key doesn't match rootkey")){
		t.Fatalf("failed to fail when getting node with wrong key: %v", err)
	}
=======
	// Write changes to disk
	if err := r.writeChanges(context.Background(), changeSummary); err != nil {
		t.Fatalf("write changes failed: %v", err)
	}

	// WriteChanges should write the children first, then their parent nodes
	diskAddrBytes := diskAddress{offset: 145, size: 155}.bytes()
	rootAddrBytes := diskAddress{offset: 401, size: 1}.bytes()
	expectedContent := append(make([]byte, 1), diskAddrBytes[:]...)
	expectedContent = append(expectedContent, rootAddrBytes[:]...)
	startExpectedContent := append(expectedContent, childNode1.raw_disk_bytes()...)
	expectedContent = append(startExpectedContent, node1.raw_disk_bytes()...)
	expectedContent = append(expectedContent, node2.raw_disk_bytes()...)
	expectedContent = append(expectedContent, node3.raw_disk_bytes()...)
	expectedContent = append(expectedContent, rootNode.raw_disk_bytes()...)
	expectedContent = append(expectedContent, rootNode.key.Bytes()...)

	otherExpectedContent3 := append(startExpectedContent, node1.raw_disk_bytes()...)
	otherExpectedContent3 = append(otherExpectedContent3, node3.raw_disk_bytes()...)
	otherExpectedContent3 = append(otherExpectedContent3, node2.raw_disk_bytes()...)
	otherExpectedContent3 = append(otherExpectedContent3, rootNode.raw_disk_bytes()...)
	otherExpectedContent3 = append(otherExpectedContent3, rootNode.key.Bytes()...)

	otherExpectedContent1 := append(startExpectedContent, node2.raw_disk_bytes()...)
	otherExpectedContent1 = append(otherExpectedContent1, node1.raw_disk_bytes()...)
	otherExpectedContent1 = append(otherExpectedContent1, node3.raw_disk_bytes()...)
	otherExpectedContent1 = append(otherExpectedContent1, rootNode.raw_disk_bytes()...)
	otherExpectedContent1 = append(otherExpectedContent1, rootNode.key.Bytes()...)

	otherExpectedContent4 := append(startExpectedContent, node2.raw_disk_bytes()...)
	otherExpectedContent4 = append(otherExpectedContent4, node3.raw_disk_bytes()...)
	otherExpectedContent4 = append(otherExpectedContent4, node1.raw_disk_bytes()...)
	otherExpectedContent4 = append(otherExpectedContent4, rootNode.raw_disk_bytes()...)
	otherExpectedContent4 = append(otherExpectedContent4, rootNode.key.Bytes()...)

	otherExpectedContent2 := append(startExpectedContent, node3.raw_disk_bytes()...)
	otherExpectedContent2 = append(otherExpectedContent2, node1.raw_disk_bytes()...)
	otherExpectedContent2 = append(otherExpectedContent2, node2.raw_disk_bytes()...)
	otherExpectedContent2 = append(otherExpectedContent2, rootNode.raw_disk_bytes()...)
	otherExpectedContent2 = append(otherExpectedContent2, rootNode.key.Bytes()...)

	otherExpectedContent5 := append(startExpectedContent, node3.raw_disk_bytes()...)
	otherExpectedContent5 = append(otherExpectedContent5, node2.raw_disk_bytes()...)
	otherExpectedContent5 = append(otherExpectedContent5, node1.raw_disk_bytes()...)
	otherExpectedContent5 = append(otherExpectedContent5, rootNode.raw_disk_bytes()...)
	otherExpectedContent5 = append(otherExpectedContent5, rootNode.key.Bytes()...)

	// Read back the contents of the file
	content, err := os.ReadFile(r.dm.file.Name())
	if err != nil {
		t.Fatalf("failed to read back file contents: %v", err)
	}

	// Verify the content is as expected
	// log.Printf("file content bytes: %v\n", content)
	// log.Printf("expected content bytes: %v\n", expectedContent)
	if !bytes.Equal(content, expectedContent) && !bytes.Equal(content, otherExpectedContent1) && !bytes.Equal(content, otherExpectedContent2) && !bytes.Equal(content, otherExpectedContent3) && !bytes.Equal(content, otherExpectedContent4) && !bytes.Equal(content, otherExpectedContent5) { 
		t.Errorf("file content does not match expected content.\nGot:\n%v\nExpected:\n%v", content, expectedContent)
	}

>>>>>>> 941c89e1
}<|MERGE_RESOLUTION|>--- conflicted
+++ resolved
@@ -426,35 +426,10 @@
 	}
 }
 
-<<<<<<< HEAD
-// func Test_GetNode(t *testing.T) {
-// 	// Set up temporary directory and rawDisk
-// 	tempDir, err := os.MkdirTemp("", "merkledb_test")
-// 	if err != nil {
-// 		t.Fatalf("failed to create temp directory: %v", err)
-// 	}
-// 	defer os.RemoveAll(tempDir)
-
-// 	r, err := newRawDisk(tempDir, "merkle.db")
-// 	if err != nil {
-// 		t.Fatalf("failed to create rawDisk: %v", err)
-// 	}
-// 	defer os.Remove(r.dm.file.Name())
-// 	defer r.dm.file.Close()
-
-// 	// Create nodes to add to the tree
-// 	// When creaing nodes, a parent node needs to have the addresses of its children, so build children node first, then encode them to figure out its size, then write it to the file to figure out its location, then use the size and offset to create the dis address and add it to the parent node
-
-// }
-
-func Test_GetNode(t *testing.T) {
-	// Set up temporary directory and rawDisk
-=======
 func TestWriteChanges_MultipleNodes(t *testing.T) {
 	// .
 // ..existing code...
 
->>>>>>> 941c89e1
 	tempDir, err := os.MkdirTemp("", "merkledb_test")
 	if err != nil {
 		t.Fatalf("failed to create temp directory: %v", err)
@@ -468,104 +443,6 @@
 	defer os.Remove(r.dm.file.Name())
 	defer r.dm.file.Close()
 
-<<<<<<< HEAD
-	// Create child node
-	childNode := &node{
-		dbNode: dbNode{
-			value: maybe.Some([]byte("1234")),
-			// children: map[byte]*child{},
-		},
-		key:         Key{length: 24, value: "1234"},
-		valueDigest: maybe.Some([]byte("1234")),
-	}
-
-	// Create parent node with the address of the child node
-	parentNode := &node{
-		dbNode: dbNode{
-			value: maybe.Some([]byte("12")),
-			children: map[byte]*child{
-				3: {
-					compressedKey: Key{length: 8, value: "34"},
-					id:            ids.GenerateTestID(),
-					hasValue:      true,
-				},
-			},
-		},
-		key:         Key{length: 16, value: "12"},
-		valueDigest: maybe.Some([]byte("12")),
-	}
-
-	// write changes
-	changeSummary := &changeSummary{
-		nodes: map[Key]*change[*node]{
-			{length: 16, value: "12"}: {
-				after: parentNode,
-			},
-			{length: 24, value: "1234"}: {
-				after: childNode,
-			},
-		},
-		rootChange: change[maybe.Maybe[*node]]{
-			after: maybe.Some(parentNode),
-		},
-	}
-	if err := r.writeChanges(context.Background(), changeSummary); err != nil {
-		t.Fatalf("write changes failed: %v", err)
-	}
-
-	// Test getNode function
-	retrievedNode, err := r.getNode(parentNode.key, true)
-	if err != nil {
-		t.Fatalf("failed to get root node: %v", err)
-	}
-	retrievedChildNode, err := r.getNode(childNode.key, true)
-	if err != nil {
-		t.Fatalf("failed to get child node: %v", err)
-	}
-
-	// Verify the retrieved node matches the parent node
-	if !bytes.Equal(retrievedNode.raw_disk_bytes(), parentNode.raw_disk_bytes()) {
-		t.Errorf("retrieved node does not match parent node.\nGot:\n%v\nExpected:\n%v", retrievedNode, parentNode)
-	}
-
-	if !bytes.Equal(retrievedChildNode.raw_disk_bytes(), childNode.raw_disk_bytes()) {
-		t.Errorf("retrieved node does not match child node.\nGot:\n%v\nExpected:\n%v", retrievedChildNode, childNode)
-	}
-
-}
-
-func Test_GetNode_Failure(t *testing.T) {
-	// Set up temporary directory and rawDisk
-	tempDir, err := os.MkdirTemp("", "merkledb_test")
-	if err != nil {
-		t.Fatalf("failed to create temp directory: %v", err)
-	}
-	defer os.RemoveAll(tempDir)
-
-	r, err := newRawDisk(tempDir, "merkle.db")
-	if err != nil {
-		t.Fatalf("failed to create rawDisk: %v", err)
-	}
-	defer os.Remove(r.dm.file.Name())
-	defer r.dm.file.Close()
-
-	// Create root node
-	rootNode := &node{
-		dbNode: dbNode{
-			children: map[byte]*child{},
-			value:    maybe.Some([]byte("rootNode")),
-		},
-		// length shoudl be bits of the value
-		key:         Key{length: 56, value: "rootKey"},
-		valueDigest: maybe.Some([]byte("rootNode")),
-	}
-
-	changeSummary := &changeSummary{
-		nodes: map[Key]*change[*node]{
-			{length: 56, value: "rootKey"}: {
-				after: rootNode,
-			},
-=======
 	childNode1 := &node{
 		dbNode: dbNode{
 			value: maybe.Some([]byte("value1")),
@@ -648,14 +525,190 @@
 			node2.key: {after: node2},
 			node3.key: {after: node3},
 			childNode1.key: {after: childNode1},
->>>>>>> 941c89e1
 		},
 		rootChange: change[maybe.Maybe[*node]]{
 			after: maybe.Some(rootNode),
 		},
 	}
 
-<<<<<<< HEAD
+	// Write changes to disk
+	if err := r.writeChanges(context.Background(), changeSummary); err != nil {
+		t.Fatalf("write changes failed: %v", err)
+	}
+
+	// WriteChanges should write the children first, then their parent nodes
+	diskAddrBytes := diskAddress{offset: 145, size: 155}.bytes()
+	rootAddrBytes := diskAddress{offset: 401, size: 1}.bytes()
+	expectedContent := append(make([]byte, 1), diskAddrBytes[:]...)
+	expectedContent = append(expectedContent, rootAddrBytes[:]...)
+	startExpectedContent := append(expectedContent, childNode1.raw_disk_bytes()...)
+	expectedContent = append(startExpectedContent, node1.raw_disk_bytes()...)
+	expectedContent = append(expectedContent, node2.raw_disk_bytes()...)
+	expectedContent = append(expectedContent, node3.raw_disk_bytes()...)
+	expectedContent = append(expectedContent, rootNode.raw_disk_bytes()...)
+	expectedContent = append(expectedContent, rootNode.key.Bytes()...)
+
+	otherExpectedContent3 := append(startExpectedContent, node1.raw_disk_bytes()...)
+	otherExpectedContent3 = append(otherExpectedContent3, node3.raw_disk_bytes()...)
+	otherExpectedContent3 = append(otherExpectedContent3, node2.raw_disk_bytes()...)
+	otherExpectedContent3 = append(otherExpectedContent3, rootNode.raw_disk_bytes()...)
+	otherExpectedContent3 = append(otherExpectedContent3, rootNode.key.Bytes()...)
+
+	otherExpectedContent1 := append(startExpectedContent, node2.raw_disk_bytes()...)
+	otherExpectedContent1 = append(otherExpectedContent1, node1.raw_disk_bytes()...)
+	otherExpectedContent1 = append(otherExpectedContent1, node3.raw_disk_bytes()...)
+	otherExpectedContent1 = append(otherExpectedContent1, rootNode.raw_disk_bytes()...)
+	otherExpectedContent1 = append(otherExpectedContent1, rootNode.key.Bytes()...)
+
+	otherExpectedContent4 := append(startExpectedContent, node2.raw_disk_bytes()...)
+	otherExpectedContent4 = append(otherExpectedContent4, node3.raw_disk_bytes()...)
+	otherExpectedContent4 = append(otherExpectedContent4, node1.raw_disk_bytes()...)
+	otherExpectedContent4 = append(otherExpectedContent4, rootNode.raw_disk_bytes()...)
+	otherExpectedContent4 = append(otherExpectedContent4, rootNode.key.Bytes()...)
+
+	otherExpectedContent2 := append(startExpectedContent, node3.raw_disk_bytes()...)
+	otherExpectedContent2 = append(otherExpectedContent2, node1.raw_disk_bytes()...)
+	otherExpectedContent2 = append(otherExpectedContent2, node2.raw_disk_bytes()...)
+	otherExpectedContent2 = append(otherExpectedContent2, rootNode.raw_disk_bytes()...)
+	otherExpectedContent2 = append(otherExpectedContent2, rootNode.key.Bytes()...)
+
+	otherExpectedContent5 := append(startExpectedContent, node3.raw_disk_bytes()...)
+	otherExpectedContent5 = append(otherExpectedContent5, node2.raw_disk_bytes()...)
+	otherExpectedContent5 = append(otherExpectedContent5, node1.raw_disk_bytes()...)
+	otherExpectedContent5 = append(otherExpectedContent5, rootNode.raw_disk_bytes()...)
+	otherExpectedContent5 = append(otherExpectedContent5, rootNode.key.Bytes()...)
+
+	// Read back the contents of the file
+	content, err := os.ReadFile(r.dm.file.Name())
+	if err != nil {
+		t.Fatalf("failed to read back file contents: %v", err)
+	}
+
+	// Verify the content is as expected
+	// log.Printf("file content bytes: %v\n", content)
+	// log.Printf("expected content bytes: %v\n", expectedContent)
+	if !bytes.Equal(content, expectedContent) && !bytes.Equal(content, otherExpectedContent1) && !bytes.Equal(content, otherExpectedContent2) && !bytes.Equal(content, otherExpectedContent3) && !bytes.Equal(content, otherExpectedContent4) && !bytes.Equal(content, otherExpectedContent5) { 
+		t.Errorf("file content does not match expected content.\nGot:\n%v\nExpected:\n%v", content, expectedContent)
+	}
+
+}
+
+func Test_GetNode(t *testing.T) {
+	// Set up temporary directory and rawDisk
+	tempDir, err := os.MkdirTemp("", "merkledb_test")
+	if err != nil {
+		t.Fatalf("failed to create temp directory: %v", err)
+	}
+	defer os.RemoveAll(tempDir)
+
+	r, err := newRawDisk(tempDir, "merkle.db")
+	if err != nil {
+		t.Fatalf("failed to create rawDisk: %v", err)
+	}
+	defer os.Remove(r.dm.file.Name())
+	defer r.dm.file.Close()
+
+	// Create child node
+	childNode := &node{
+		dbNode: dbNode{
+			value: maybe.Some([]byte("1234")),
+		},
+		key:         ToKey([]byte{1,2,3,4}),
+		valueDigest: maybe.Some([]byte("1234")),
+	}
+
+	// Create parent node with the address of the child node
+	parentNode := &node{
+		dbNode: dbNode{
+			value: maybe.Some([]byte("12")),
+			children: map[byte]*child{
+				byte(3): {
+					compressedKey: ToKey([]byte{4}),
+					id:            ids.GenerateTestID(),
+					hasValue:      true,
+				},
+			},
+		},
+		key:         ToKey([]byte{1,2}),
+		valueDigest: maybe.Some([]byte("12")),
+	}
+
+	// write changes
+	changeSummary := &changeSummary{
+		nodes: map[Key]*change[*node]{
+			parentNode.key: {
+				after: parentNode,
+			},
+			childNode.key: {
+				after: childNode,
+			},
+		},
+		rootChange: change[maybe.Maybe[*node]]{
+			after: maybe.Some(parentNode),
+		},
+	}
+	if err := r.writeChanges(context.Background(), changeSummary); err != nil {
+		t.Fatalf("write changes failed: %v", err)
+	}
+
+	// Test getNode function
+	retrievedNode, err := r.getNode(parentNode.key, true)
+	if err != nil {
+		t.Fatalf("failed to get root node: %v", err)
+	}
+	retrievedChildNode, err := r.getNode(childNode.key, true)
+	if err != nil {
+		t.Fatalf("failed to get child node: %v", err)
+	}
+
+	// Verify the retrieved node matches the parent node
+	if !bytes.Equal(retrievedNode.raw_disk_bytes(), parentNode.raw_disk_bytes()) {
+		t.Errorf("retrieved node does not match parent node.\nGot:\n%v\nExpected:\n%v", retrievedNode, parentNode)
+	}
+
+	if !bytes.Equal(retrievedChildNode.raw_disk_bytes(), childNode.raw_disk_bytes()) {
+		t.Errorf("retrieved node does not match child node.\nGot:\n%v\nExpected:\n%v", retrievedChildNode, childNode)
+	}
+
+}
+
+func Test_GetNode_Failure(t *testing.T) {
+	// Set up temporary directory and rawDisk
+	tempDir, err := os.MkdirTemp("", "merkledb_test")
+	if err != nil {
+		t.Fatalf("failed to create temp directory: %v", err)
+	}
+	defer os.RemoveAll(tempDir)
+
+	r, err := newRawDisk(tempDir, "merkle.db")
+	if err != nil {
+		t.Fatalf("failed to create rawDisk: %v", err)
+	}
+	defer os.Remove(r.dm.file.Name())
+	defer r.dm.file.Close()
+
+	// Create root node
+	rootNode := &node{
+		dbNode: dbNode{
+			children: map[byte]*child{},
+			value:    maybe.Some([]byte("rootNode")),
+		},
+		// length shoudl be bits of the value
+		key:         Key{length: 56, value: "rootKey"},
+		valueDigest: maybe.Some([]byte("rootNode")),
+	}
+
+	changeSummary := &changeSummary{
+		nodes: map[Key]*change[*node]{
+			{length: 56, value: "rootKey"}: {
+				after: rootNode,
+			},
+		},
+		rootChange: change[maybe.Maybe[*node]]{
+			after: maybe.Some(rootNode),
+		},
+	}
+
 	// Write changes to the file
 	if err := r.writeChanges(context.Background(), changeSummary); err != nil {
 		t.Fatalf("write changes failed: %v", err)
@@ -672,66 +725,4 @@
 	if errors.Is(err, errors.New("Key doesn't match rootkey")){
 		t.Fatalf("failed to fail when getting node with wrong key: %v", err)
 	}
-=======
-	// Write changes to disk
-	if err := r.writeChanges(context.Background(), changeSummary); err != nil {
-		t.Fatalf("write changes failed: %v", err)
-	}
-
-	// WriteChanges should write the children first, then their parent nodes
-	diskAddrBytes := diskAddress{offset: 145, size: 155}.bytes()
-	rootAddrBytes := diskAddress{offset: 401, size: 1}.bytes()
-	expectedContent := append(make([]byte, 1), diskAddrBytes[:]...)
-	expectedContent = append(expectedContent, rootAddrBytes[:]...)
-	startExpectedContent := append(expectedContent, childNode1.raw_disk_bytes()...)
-	expectedContent = append(startExpectedContent, node1.raw_disk_bytes()...)
-	expectedContent = append(expectedContent, node2.raw_disk_bytes()...)
-	expectedContent = append(expectedContent, node3.raw_disk_bytes()...)
-	expectedContent = append(expectedContent, rootNode.raw_disk_bytes()...)
-	expectedContent = append(expectedContent, rootNode.key.Bytes()...)
-
-	otherExpectedContent3 := append(startExpectedContent, node1.raw_disk_bytes()...)
-	otherExpectedContent3 = append(otherExpectedContent3, node3.raw_disk_bytes()...)
-	otherExpectedContent3 = append(otherExpectedContent3, node2.raw_disk_bytes()...)
-	otherExpectedContent3 = append(otherExpectedContent3, rootNode.raw_disk_bytes()...)
-	otherExpectedContent3 = append(otherExpectedContent3, rootNode.key.Bytes()...)
-
-	otherExpectedContent1 := append(startExpectedContent, node2.raw_disk_bytes()...)
-	otherExpectedContent1 = append(otherExpectedContent1, node1.raw_disk_bytes()...)
-	otherExpectedContent1 = append(otherExpectedContent1, node3.raw_disk_bytes()...)
-	otherExpectedContent1 = append(otherExpectedContent1, rootNode.raw_disk_bytes()...)
-	otherExpectedContent1 = append(otherExpectedContent1, rootNode.key.Bytes()...)
-
-	otherExpectedContent4 := append(startExpectedContent, node2.raw_disk_bytes()...)
-	otherExpectedContent4 = append(otherExpectedContent4, node3.raw_disk_bytes()...)
-	otherExpectedContent4 = append(otherExpectedContent4, node1.raw_disk_bytes()...)
-	otherExpectedContent4 = append(otherExpectedContent4, rootNode.raw_disk_bytes()...)
-	otherExpectedContent4 = append(otherExpectedContent4, rootNode.key.Bytes()...)
-
-	otherExpectedContent2 := append(startExpectedContent, node3.raw_disk_bytes()...)
-	otherExpectedContent2 = append(otherExpectedContent2, node1.raw_disk_bytes()...)
-	otherExpectedContent2 = append(otherExpectedContent2, node2.raw_disk_bytes()...)
-	otherExpectedContent2 = append(otherExpectedContent2, rootNode.raw_disk_bytes()...)
-	otherExpectedContent2 = append(otherExpectedContent2, rootNode.key.Bytes()...)
-
-	otherExpectedContent5 := append(startExpectedContent, node3.raw_disk_bytes()...)
-	otherExpectedContent5 = append(otherExpectedContent5, node2.raw_disk_bytes()...)
-	otherExpectedContent5 = append(otherExpectedContent5, node1.raw_disk_bytes()...)
-	otherExpectedContent5 = append(otherExpectedContent5, rootNode.raw_disk_bytes()...)
-	otherExpectedContent5 = append(otherExpectedContent5, rootNode.key.Bytes()...)
-
-	// Read back the contents of the file
-	content, err := os.ReadFile(r.dm.file.Name())
-	if err != nil {
-		t.Fatalf("failed to read back file contents: %v", err)
-	}
-
-	// Verify the content is as expected
-	// log.Printf("file content bytes: %v\n", content)
-	// log.Printf("expected content bytes: %v\n", expectedContent)
-	if !bytes.Equal(content, expectedContent) && !bytes.Equal(content, otherExpectedContent1) && !bytes.Equal(content, otherExpectedContent2) && !bytes.Equal(content, otherExpectedContent3) && !bytes.Equal(content, otherExpectedContent4) && !bytes.Equal(content, otherExpectedContent5) { 
-		t.Errorf("file content does not match expected content.\nGot:\n%v\nExpected:\n%v", content, expectedContent)
-	}
-
->>>>>>> 941c89e1
 }