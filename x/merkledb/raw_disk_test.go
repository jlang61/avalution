--- conflicted
+++ resolved
@@ -120,6 +120,31 @@
 	if !bytes.Equal(content, expectedContent) {
 		t.Errorf("file content does not match expected content.\nGot:\n%s\nExpected:\n%s", content, expectedContent)
 	}
+}
+
+func TestGetRootKey_Success(t *testing.T) {
+
+	r, err := newRawDisk(".")
+    if err != nil {
+        t.Fatalf("failed to create temp file: %v", err)
+    }
+    defer os.Remove(r.file.Name()) 
+    defer r.file.Close()          
+
+    knownRootKey := []byte("1234567890abcdef") 
+    if err := r.writeBytes(knownRootKey, 1); err != nil {
+        t.Fatalf("failed to write known root key: %v", err)
+    }
+
+    rootKey, err := r.getRootKey()
+    if err != nil {
+        t.Fatalf("failed to get root key: %v", err)
+    }
+
+    if !bytes.Equal(rootKey, knownRootKey) {
+        t.Errorf("expected root key %x, but got %x", knownRootKey, rootKey)
+    }
+	log.Println("oot key test success")
 }
 
 func TestFreeListWriteChanges(t *testing.T) {
@@ -240,33 +265,6 @@
 	if !bytes.Equal(content, expectedContent) {
 		t.Errorf("file content does not match expected content.\nGot:\n%s\nExpected:\n%s", content, expectedContent)
 	}
-<<<<<<< HEAD
-}
-
-func TestGetRootKey_Success(t *testing.T) {
-
-	r, err := newRawDisk(".")
-    if err != nil {
-        t.Fatalf("failed to create temp file: %v", err)
-    }
-    defer os.Remove(r.file.Name()) 
-    defer r.file.Close()          
-
-    knownRootKey := []byte("1234567890abcdef") 
-    if err := r.writeBytes(knownRootKey, 1); err != nil {
-        t.Fatalf("failed to write known root key: %v", err)
-    }
-
-    rootKey, err := r.getRootKey()
-    if err != nil {
-        t.Fatalf("failed to get root key: %v", err)
-    }
-
-    if !bytes.Equal(rootKey, knownRootKey) {
-        t.Errorf("expected root key %x, but got %x", knownRootKey, rootKey)
-    }
-	log.Println("oot key test success")
-=======
 	newnode2 := &node{
 		dbNode: dbNode{
 			value: maybe.Some([]byte("new_value2")),
@@ -326,5 +324,4 @@
 	// 		t.Errorf("expected %v, got %v", expectedAddr, retrievedAddr)
 	// 	}
 	// }
->>>>>>> 6f35a1bd
 }